# Copyright (c) 2017-present, Facebook, Inc.
# All rights reserved.
# This source code is licensed under the BSD-style license found in the
# LICENSE file in the root directory of this source tree. An additional grant
# of patent rights can be found in the PATENTS file in the same directory.
"""Train a model.

After training, computes validation and test error.

Run with, e.g.:

python examples/train_model.py -m ir_baseline -t dialog_babi:Task:1 -mf /tmp/model

..or..

python examples/train_model.py -m seq2seq -t babi:Task10k:1 -mf '/tmp/model' -bs 32 -lr 0.5 -hs 128

..or..

python examples/train_model.py -m drqa -t babi:Task10k:1 -mf /tmp/model -bs 10

TODO List:
- More logging (e.g. to files), make things prettier.
"""

from parlai.core.agents import create_agent
from parlai.core.worlds import create_task
from parlai.core.params import ParlaiParser
from parlai.core.utils import Timer
import build_dict
import math

def setup_args():
    parser = ParlaiParser(True, True)
    train = parser.add_argument_group('Training Loop Arguments')
    train.add_argument('-et', '--evaltask',
                       help=('task to use for valid/test (defaults to the '
                             'one used for training if not set)'))
    train.add_argument('-d', '--display-examples',
                       type='bool', default=False)
    train.add_argument('-e', '--num-epochs', type=float, default=-1)
    train.add_argument('-ttim', '--max-train-time',
                       type=float, default=-1)
    train.add_argument('-ltim', '--log-every-n-secs',
                       type=float, default=2)
    train.add_argument('-vtim', '--validation-every-n-secs',
                       type=float, default=-1)
    train.add_argument('-vme', '--validation-max-exs',
                       type=int, default=-1,
                       help='max examples to use during validation (default '
                            '-1 uses all)')
    train.add_argument('-vp', '--validation-patience',
                       type=int, default=10,
                       help=('number of iterations of validation where result'
                             ' does not improve before we stop training'))
    train.add_argument('-vmt', '--validation-metric', default='accuracy',
                       help='key into report table for selecting best '
                            'validation')
    train.add_argument('-vcut', '--validation-cutoff',
                       type=float, default=1.0,
                       help='value at which training will stop if exceeded by '
                            'training metric')
    train.add_argument('-dbf', '--dict-build-first',
                       type='bool', default=True,
                       help='build dictionary first before training agent')
    return parser

def run_eval(agent, opt, datatype, max_exs=-1, write_log=False, valid_world=None):
    """Eval on validation/test data.
    - Agent is the agent to use for the evaluation.
    - opt is the options that specific the task, eval_task, etc
    - datatype is the datatype to use, such as "valid" or "test"
    - write_log specifies to write metrics to file if the model_file is set
    - max_exs limits the number of examples if max_exs > 0
    - valid_world can be an existing world which will be reset instead of reinitialized
    """
    print('[ running eval: ' + datatype + ' ]')
    if 'stream' in opt['datatype']:
        datatype += ':stream'
    opt['datatype'] = datatype
    if opt.get('evaltask'):
        opt['task'] = opt['evaltask']

    if valid_world is None:
        valid_world = create_task(opt, agent)
    else:
        valid_world.reset()
    cnt = 0
    while not valid_world.epoch_done():
        valid_world.parley()
        if cnt == 0 and opt['display_examples']:
            print(valid_world.display() + '\n~~')
            print(valid_world.report())
        cnt += opt['batchsize']
        if max_exs > 0 and cnt >= max_exs:
            # note this max_exs is approximate--some batches won't always be
            # full depending on the structure of the data
            break
    valid_report = valid_world.report()

    metrics = datatype + ':' + str(valid_report)
    print(metrics)
    if write_log and opt['model_file']:
        # Write out metrics
        f = open(opt['model_file'] + '.' + datatype, 'a+')
        f.write(metrics + '\n')
        f.close()

    return valid_report, valid_world

<<<<<<< HEAD
=======

>>>>>>> a40ff4ac
class TrainLoop():
    def __init__(self, parser):
        opt = parser.parse_args()
        # Possibly build a dictionary (not all models do this).
        if opt['dict_build_first'] and 'dict_file' in opt:
            if opt['dict_file'] is None and opt.get('model_file'):
                opt['dict_file'] = opt['model_file'] + '.dict'
            print("[ building dictionary first... ]")
            build_dict.build_dict(opt)
        # Create model and assign it to the specified task
        self.agent = create_agent(opt)
        self.world = create_task(opt, self.agent)
        self.train_time = Timer()
        self.validate_time = Timer()
        self.log_time = Timer()
        print('[ training... ]')
        self.parleys = 0
        self.total_exs = 0
        self.total_episodes = 0
        self.total_epochs = 0
<<<<<<< HEAD
        self.max_exs = opt['num_epochs'] * self.world.num_examples()
=======
        self.max_exs = opt['num_epochs'] * len(self.world)
>>>>>>> a40ff4ac
        self.max_parleys = math.ceil(self.max_exs / opt['batchsize'])
        self.best_valid = 0
        self.impatience = 0
        self.saved = False
        self.valid_world = None
        self.opt = opt

    def validate(self):
        opt = self.opt
        valid_report, valid_world = run_eval(
            self.agent, opt, 'valid', opt['validation_max_exs'],
            valid_world=self.valid_world)
        if valid_report[opt['validation_metric']] > self.best_valid:
            self.best_valid = valid_report[opt['validation_metric']]
            self.impatience = 0
            print('[ new best {}: {} ]'.format(
                opt['validation_metric'], self.best_valid))
            self.world.save_agents()
            self.saved = True
<<<<<<< HEAD
            if opt['validation_metric'] == 'accuracy' and self.best_valid > 0.995:
=======
            if opt['validation_metric'] == 'accuracy' and self.best_valid > opt['validation_cutoff']:
>>>>>>> a40ff4ac
                print('[ task solved! stopping. ]')
                return True
        else:
            self.impatience += 1
            print('[ did not beat best {}: {} impatience: {} ]'.format(
                    opt['validation_metric'], round(self.best_valid, 4),
                    self.impatience))
        self.validate_time.reset()
        if opt['validation_patience'] > 0 and self.impatience >= opt['validation_patience']:
            print('[ ran out of patience! stopping training. ]')
            return True
        return False

    def log(self):
        opt = self.opt
        if opt['display_examples']:
            print(self.world.display() + '\n~~')
        logs = []
        # time elapsed
        logs.append('time:{}s'.format(math.floor(self.train_time.time())))
        logs.append('parleys:{}'.format(self.parleys))
        # get report and update total examples seen so far
        if hasattr(self.agent, 'report'):
            train_report = self.agent.report()
            self.agent.reset_metrics()
        else:
            train_report = self.world.report()
            self.world.reset_metrics()
        if hasattr(train_report, 'get') and train_report.get('total'):
            self.total_exs += train_report['total']
            logs.append('total_exs:{}'.format(self.total_exs))
        # check if we should log amount of time remaining
        time_left = None
        if opt['num_epochs'] > 0 and self.total_exs > 0 and self.max_exs > 0:
            exs_per_sec = self.train_time.time() / self.total_exs
            time_left = (self.max_exs - self.total_exs) * exs_per_sec
        if opt['max_train_time'] > 0:
            other_time_left = opt['max_train_time'] - self.train_time.time()
            if time_left is not None:
                time_left = min(time_left, other_time_left)
            else:
                time_left = other_time_left
        if time_left is not None:
            logs.append('time_left:{}s'.format(math.floor(time_left)))
        if opt['num_epochs'] > 0:
<<<<<<< HEAD
            if self.total_exs > 0 and self.world.num_examples() > 0:
                display_epochs = int(self.total_exs / self.world.num_examples())
=======
            if self.total_exs > 0 and len(self.world) > 0:
                display_epochs = int(self.total_exs / len(self.world))
>>>>>>> a40ff4ac
            else:
                display_epochs = self.total_epochs
                logs.append('num_epochs:{}'.format(display_epochs))
        # join log string and add full metrics report to end of log
        log = '[ {} ] {}'.format(' '.join(logs), train_report)
        print(log)
        self.log_time.reset()


    def train(self):
        opt = self.opt
        world = self.world
        with world:
            while True:
                world.parley()
                self.parleys += 1
                if world.epoch_done():
                    self.total_epochs += 1

                if opt['num_epochs'] > 0 and (
                    (self.max_parleys > 0 and self.parleys >= self.max_parleys)
                    or self.total_epochs >= opt['num_epochs']):
                    print('[ num_epochs completed:{} time elapsed:{}s ]'.format(
                        opt['num_epochs'], self.train_time.time()))
                    self.log()
                    break
                if opt['max_train_time'] > 0 and self.train_time.time() > opt['max_train_time']:
                    print('[ max_train_time elapsed:{}s ]'.format(self.train_time.time()))
                    break
                if opt['log_every_n_secs'] > 0 and self.log_time.time() > opt['log_every_n_secs']:
                    self.log()
                if (opt['validation_every_n_secs'] > 0 and
                        self.validate_time.time() > opt['validation_every_n_secs']):
                    stop_training = self.validate()
                    if stop_training:
                        break

        if not self.saved:
            # save agent
            world.save_agents()
        elif opt.get('model_file'):
            # reload best validation model
            self.agent = create_agent(opt)

        run_eval(self.agent, opt, 'valid', write_log=True)
        run_eval(self.agent, opt, 'test', write_log=True)


if __name__ == '__main__':
    TrainLoop(setup_args()).train()<|MERGE_RESOLUTION|>--- conflicted
+++ resolved
@@ -108,10 +108,7 @@
 
     return valid_report, valid_world
 
-<<<<<<< HEAD
-=======
-
->>>>>>> a40ff4ac
+
 class TrainLoop():
     def __init__(self, parser):
         opt = parser.parse_args()
@@ -132,11 +129,7 @@
         self.total_exs = 0
         self.total_episodes = 0
         self.total_epochs = 0
-<<<<<<< HEAD
         self.max_exs = opt['num_epochs'] * self.world.num_examples()
-=======
-        self.max_exs = opt['num_epochs'] * len(self.world)
->>>>>>> a40ff4ac
         self.max_parleys = math.ceil(self.max_exs / opt['batchsize'])
         self.best_valid = 0
         self.impatience = 0
@@ -156,11 +149,7 @@
                 opt['validation_metric'], self.best_valid))
             self.world.save_agents()
             self.saved = True
-<<<<<<< HEAD
-            if opt['validation_metric'] == 'accuracy' and self.best_valid > 0.995:
-=======
             if opt['validation_metric'] == 'accuracy' and self.best_valid > opt['validation_cutoff']:
->>>>>>> a40ff4ac
                 print('[ task solved! stopping. ]')
                 return True
         else:
@@ -206,13 +195,8 @@
         if time_left is not None:
             logs.append('time_left:{}s'.format(math.floor(time_left)))
         if opt['num_epochs'] > 0:
-<<<<<<< HEAD
             if self.total_exs > 0 and self.world.num_examples() > 0:
                 display_epochs = int(self.total_exs / self.world.num_examples())
-=======
-            if self.total_exs > 0 and len(self.world) > 0:
-                display_epochs = int(self.total_exs / len(self.world))
->>>>>>> a40ff4ac
             else:
                 display_epochs = self.total_epochs
                 logs.append('num_epochs:{}'.format(display_epochs))
