--- conflicted
+++ resolved
@@ -723,14 +723,11 @@
         self.record_local_metric(
             'token_acc', AverageMetric.many(correct, target_tokens)
         )
-<<<<<<< HEAD
         self.record_local_metric('num_tokens', SumMetric.many(target_tokens))
-=======
         # utterance-wise exact match
         self.record_local_metric(
             'token_em', AverageMetric.many(correct == target_tokens)
         )
->>>>>>> 6bc04ccf
         # actually do backwards loss
         loss = loss.sum()
         loss /= target_tokens.sum()  # average loss per token
