--- conflicted
+++ resolved
@@ -35,15 +35,9 @@
 from parlai.core.dict import DictionaryAgent
 from parlai.nn.lr_scheduler import ParlAILRScheduler
 from parlai.core.message import Message
-<<<<<<< HEAD
 from parlai.utils.batch import Batch
-from parlai.utils.misc import AttrDict, warn_once, round_sigfigs
-from parlai.utils.torch import (
-    argsort,
-=======
 from parlai.utils.fp16 import (
     fp16_apex_available,
->>>>>>> 86aad4d9
     fp16_optimizer_wrapper,
     MemoryEfficientFP16Optimizer,
     MemoryEfficientFP16Adam,
