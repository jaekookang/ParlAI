--- conflicted
+++ resolved
@@ -46,13 +46,9 @@
         opt.update(BASE_IMAGE_ARGS)
         opt['no_cuda'] = no_cuda
         for image_mode, dim in IMAGE_MODE_TO_DIM.items():
-<<<<<<< HEAD
-            opt = opt.fork(image_mode=image_mode)
-=======
             if image_mode_partial not in image_mode:
                 continue
-            opt["image_mode"] = image_mode
->>>>>>> 4a90df71
+            opt = opt.fork(image_mode=image_mode)
             teacher = create_task_agent_from_taskname(opt)[0]
             teacher_act = teacher.get(0)
             self.assertEquals(
