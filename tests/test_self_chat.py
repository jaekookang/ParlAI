--- conflicted
+++ resolved
@@ -10,17 +10,6 @@
 
 class TestSelfChat(unittest.TestCase):
     def test_vanilla(self):
-<<<<<<< HEAD
-        self_chat.SelfChat.main(model='fixed_response', fixed_response='hi')
-
-    def test_convai2(self):
-        self_chat.SelfChat.main(
-            model='fixed_response',
-            fixed_response='hi',
-            task='convai2',
-            datatype='valid',
-        )
-=======
         SelfChat.main(model='fixed_response', fixed_response='hi')
 
     def test_convai2(self):
@@ -39,5 +28,4 @@
         from parlai.scripts.display_data import DisplayData
 
         with self.assertRaises(RuntimeError):
-            DisplayData.main(task='self_chat')
->>>>>>> 4a90df71
+            DisplayData.main(task='self_chat')